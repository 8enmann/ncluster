--- conflicted
+++ resolved
@@ -65,11 +65,7 @@
     for line in install_script.split('\n'):
       self.run(line)
 
-<<<<<<< HEAD
   def run(self, cmd, non_blocking=False, ignore_errors=False, **kwargs) -> int:
-    self.run_counter += 1
-=======
-  def run(self, cmd, async=False, ignore_errors=False, **kwargs) -> int:
     if '\n' in cmd:
       cmds = cmd.split('\n')
       self.log(
@@ -79,7 +75,6 @@
         status = self.run(subcmd)
       return status
 
->>>>>>> a8ce4b8d
     cmd = cmd.strip()
     if not cmd or cmd.startswith('#'):  # ignore empty/commented out lines
       return -1
